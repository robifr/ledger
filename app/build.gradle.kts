/**
 * Copyright 2024 Robi
 *
 * Licensed under the Apache License, Version 2.0 (the "License");
 * you may not use this file except in compliance with the License.
 * You may obtain a copy of the License at
 *
 *     http://www.apache.org/licenses/LICENSE-2.0
 *
 * Unless required by applicable law or agreed to in writing, software
 * distributed under the License is distributed on an "AS IS" BASIS,
 * WITHOUT WARRANTIES OR CONDITIONS OF ANY KIND, either express or implied.
 * See the License for the specific language governing permissions and
 * limitations under the License.
 */

import com.android.build.gradle.internal.tasks.factory.dependsOn
import org.gradle.api.tasks.testing.logging.TestExceptionFormat

plugins {
  id(libs.plugins.android.application.get().pluginId)
  id(libs.plugins.google.dagger.hilt.android.get().pluginId)
  id(libs.plugins.google.devtools.ksp.get().pluginId)
  id(libs.plugins.jetbrains.kotlin.android.get().pluginId)
<<<<<<< HEAD
  id(libs.plugins.jetbrains.kotlin.plugin.parcelize.get().pluginId)
=======
  id(libs.plugins.jetbrains.kotlin.parcelize.get().pluginId)
  id(libs.plugins.jetbrains.kotlinx.kover.get().pluginId)
>>>>>>> 93f80bb1
}

android {
  compileSdk = 34
  namespace = "com.robifr.ledger"
  buildToolsVersion = "34.0.0"

  defaultConfig {
    applicationId = "com.robifr.ledger"
    minSdk = 30
    targetSdk = 34
    versionCode = 1
    versionName = "1.1.0"
    multiDexEnabled = true

    ksp {
      arg("room.schemaLocation", "${projectDir}/schemas")
      arg("room.incremental", "true")
      arg("room.expandProjection", "true")
    }
  }

  buildTypes {
    release {
      isMinifyEnabled = true
      manifestPlaceholders["app_name"] = "@string/appName"
      proguardFiles(getDefaultProguardFile("proguard-android.txt"), "proguard-rules.pro")
    }

    debug {
      applicationIdSuffix = ".debug"
      isDebuggable = true
      manifestPlaceholders["app_name"] = "@string/appName_debug"
    }
  }

  buildFeatures {
    viewBinding = true
    buildConfig = true
  }

  packaging { resources.excludes.add("META-INF/LICENSE") }

  lint {
    ignoreWarnings = true
    checkAllWarnings = false
    showAll = true
    abortOnError = false
    disable.add("MenuTitle")
  }

  compileOptions {
    sourceCompatibility = JavaVersion.VERSION_17
    targetCompatibility = JavaVersion.VERSION_17
  }

  kotlin { jvmToolchain(17) }

  testOptions { unitTests.isReturnDefaultValues = true }
}

dependencies {
  implementation(libs.androidx.appcompat)
  implementation(libs.androidx.constraintlayout)
  implementation(libs.androidx.core)
  implementation(libs.androidx.navigation.fragment)
  implementation(libs.androidx.navigation.ui)
  implementation(libs.androidx.webkit)
  implementation(libs.google.android.material)

  implementation(libs.androidx.room.runtime)
  ksp(libs.androidx.room.compiler)

  implementation(libs.google.dagger.hilt.android)
  ksp(libs.google.dagger.hilt.android.compiler)

  implementation(libs.jetbrains.kotlin.stdlib)
  implementation(libs.jetbrains.kotlinx.coroutines.core)

  testImplementation(libs.androidx.arch.core.testing)
  testImplementation(libs.io.mockk)
  testImplementation(libs.jetbrains.kotlinx.coroutines.test)
  testImplementation(libs.junit.jupiter)

  debugImplementation(libs.squareup.leakcanary.android)
}

<<<<<<< HEAD
tasks.withType<Test> {
  useJUnitPlatform()
  testLogging {
    showStandardStreams = true
    showExceptions = true
    showCauses = true
    showStackTraces = true
    exceptionFormat = TestExceptionFormat.FULL
=======
kover {
  reports.filters.excludes {
    packages("**.databinding", "dagger.hilt.*", "hilt_aggregated_deps")
    classes("**.R.class", "**.R\$*.class", "**.BuildConfig", "**.*_*")
>>>>>>> 93f80bb1
  }
}

tasks.register<Exec>("downloadD3Js") {
  val version: String = libs.versions.d3.get()
  val url: String = "https://cdn.jsdelivr.net/npm/d3@${version}"
  val dir: File = file("src/main/assets/libs/").apply { mkdirs() }
  val file: File = File(dir, "d3.js")
  // Prevent re-downloading when rebuilding the project.
  onlyIf { !file.exists() || !file.readText().contains(version) }
  commandLine("curl", url, "-o", file.absolutePath)
}

tasks.named("preBuild").dependsOn("downloadD3Js")<|MERGE_RESOLUTION|>--- conflicted
+++ resolved
@@ -22,12 +22,8 @@
   id(libs.plugins.google.dagger.hilt.android.get().pluginId)
   id(libs.plugins.google.devtools.ksp.get().pluginId)
   id(libs.plugins.jetbrains.kotlin.android.get().pluginId)
-<<<<<<< HEAD
   id(libs.plugins.jetbrains.kotlin.plugin.parcelize.get().pluginId)
-=======
-  id(libs.plugins.jetbrains.kotlin.parcelize.get().pluginId)
   id(libs.plugins.jetbrains.kotlinx.kover.get().pluginId)
->>>>>>> 93f80bb1
 }
 
 android {
@@ -115,7 +111,13 @@
   debugImplementation(libs.squareup.leakcanary.android)
 }
 
-<<<<<<< HEAD
+kover {
+  reports.filters.excludes {
+    packages("**.databinding", "dagger.hilt.*", "hilt_aggregated_deps")
+    classes("**.R.class", "**.R\$*.class", "**.BuildConfig", "**.*_*")
+  }
+}
+
 tasks.withType<Test> {
   useJUnitPlatform()
   testLogging {
@@ -124,12 +126,6 @@
     showCauses = true
     showStackTraces = true
     exceptionFormat = TestExceptionFormat.FULL
-=======
-kover {
-  reports.filters.excludes {
-    packages("**.databinding", "dagger.hilt.*", "hilt_aggregated_deps")
-    classes("**.R.class", "**.R\$*.class", "**.BuildConfig", "**.*_*")
->>>>>>> 93f80bb1
   }
 }
 
