/**
 * Copyright (c) 2024 Robi
 *
 * Ledger is free software: you can redistribute it and/or modify
 * it under the terms of the GNU General Public License as published by
 * the Free Software Foundation, either version 3 of the License, or
 * (at your option) any later version.
 *
 * Ledger is distributed in the hope that it will be useful,
 * but WITHOUT ANY WARRANTY; without even the implied warranty of
 * MERCHANTABILITY or FITNESS FOR A PARTICULAR PURPOSE. See the
 * GNU General Public License for more details.
 *
 * You should have received a copy of the GNU General Public License
 * along with Ledger. If not, see <https://www.gnu.org/licenses/>.
 */

package com.robifr.ledger.ui.main.product;

import android.content.Context;
import androidx.annotation.NonNull;
import androidx.annotation.Nullable;
import com.google.android.material.shape.ShapeAppearanceModel;
import com.robifr.ledger.R;
import com.robifr.ledger.data.model.ProductModel;
import com.robifr.ledger.databinding.ProductCardWideNormalBinding;
import com.robifr.ledger.util.CurrencyFormat;
import java.math.BigDecimal;
import java.util.Objects;

public class ProductCardNormalComponent {
  @NonNull private final Context _context;
  @NonNull private final ProductCardWideNormalBinding _binding;

  public ProductCardNormalComponent(
<<<<<<< HEAD
      @NonNull Context context, @NonNull ProductCardWideNormalBinding binding) {
    Objects.requireNonNull(context);

    this._context = context.getApplicationContext();
=======
      @NonNull Context context, @NonNull ProductCardNormalBinding binding) {
    this._context = Objects.requireNonNull(context);
>>>>>>> de2d5e1c
    this._binding = Objects.requireNonNull(binding);

    this._binding.image.shapeableImage.setShapeAppearanceModel(
        ShapeAppearanceModel.builder(
                this._context,
                com.google.android.material.R.style.Widget_MaterialComponents_ShapeableImageView,
                R.style.Shape_Card)
            .build());
  }

  public void setProduct(@NonNull ProductModel product) {
    Objects.requireNonNull(product);

    this._setId(product.id());
    this._setName(product.name());
    this._setPrice(product.price());
  }

  private void _setId(@Nullable Long id) {
    final boolean isIdExists = id != null;
    final String productId =
        isIdExists ? id.toString() : this._context.getString(R.string.symbol_notavailable);

    this._binding.uniqueId.setText(productId);
    this._binding.uniqueId.setEnabled(isIdExists);
  }

  private void _setName(@NonNull String name) {
    Objects.requireNonNull(name);

    this._binding.name.setText(name);
    this._binding.image.text.setText(name.trim().substring(0, Math.min(1, name.trim().length())));
  }

  private void _setPrice(long price) {
    this._binding.price.setText(CurrencyFormat.format(BigDecimal.valueOf(price), "id", "ID"));
  }
}<|MERGE_RESOLUTION|>--- conflicted
+++ resolved
@@ -33,15 +33,10 @@
   @NonNull private final ProductCardWideNormalBinding _binding;
 
   public ProductCardNormalComponent(
-<<<<<<< HEAD
       @NonNull Context context, @NonNull ProductCardWideNormalBinding binding) {
     Objects.requireNonNull(context);
 
     this._context = context.getApplicationContext();
-=======
-      @NonNull Context context, @NonNull ProductCardNormalBinding binding) {
-    this._context = Objects.requireNonNull(context);
->>>>>>> de2d5e1c
     this._binding = Objects.requireNonNull(binding);
 
     this._binding.image.shapeableImage.setShapeAppearanceModel(
