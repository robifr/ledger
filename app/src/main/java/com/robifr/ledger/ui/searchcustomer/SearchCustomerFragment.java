/**
 * Copyright (c) 2024 Robi
 *
 * Ledger is free software: you can redistribute it and/or modify
 * it under the terms of the GNU General Public License as published by
 * the Free Software Foundation, either version 3 of the License, or
 * (at your option) any later version.
 *
 * Ledger is distributed in the hope that it will be useful,
 * but WITHOUT ANY WARRANTY; without even the implied warranty of
 * MERCHANTABILITY or FITNESS FOR A PARTICULAR PURPOSE. See the
 * GNU General Public License for more details.
 *
 * You should have received a copy of the GNU General Public License
 * along with Ledger. If not, see <https://www.gnu.org/licenses/>.
 */

package com.robifr.ledger.ui.searchcustomer;

import android.os.Bundle;
import android.view.LayoutInflater;
import android.view.View;
import android.view.ViewGroup;
import androidx.activity.OnBackPressedCallback;
import androidx.annotation.ColorInt;
import androidx.annotation.NonNull;
import androidx.annotation.Nullable;
import androidx.appcompat.widget.SearchView;
import androidx.fragment.app.Fragment;
import androidx.fragment.app.FragmentFactory;
import androidx.lifecycle.ViewModelProvider;
import androidx.recyclerview.widget.LinearLayoutManager;
import com.robifr.ledger.R;
import com.robifr.ledger.databinding.SearchableFragmentBinding;
import com.robifr.ledger.ui.BackStack;
import com.robifr.ledger.ui.FragmentResultKey;
import com.robifr.ledger.ui.searchcustomer.recycler.SearchCustomerAdapter;
import com.robifr.ledger.ui.searchcustomer.viewmodel.SearchCustomerViewModel;
import com.robifr.ledger.util.Compats;
import java.util.Objects;

public class SearchCustomerFragment extends Fragment implements SearchView.OnQueryTextListener {
  public enum Request implements FragmentResultKey {
    SELECT_CUSTOMER;

    @Override
    @NonNull
    public String key() {
      return FragmentResultKey.generateKey(this);
    }
  }

  public enum Result implements FragmentResultKey {
    SELECTED_CUSTOMER_ID;

    @Override
    @NonNull
    public String key() {
      return FragmentResultKey.generateKey(this);
    }
  }

  @NonNull private final OnBackPressedHandler _onBackPressed = new OnBackPressedHandler();
  @Nullable private final String _initialQuery;
  @Nullable private SearchableFragmentBinding _fragmentBinding;
  @Nullable private SearchCustomerAdapter _adapter;
  @ColorInt private int _normalStatusBarColor;

  @Nullable private SearchCustomerViewModel _searchCustomerViewModel;
  @Nullable private SearchCustomerViewModelHandler _viewModelHandler;

  /** Default constructor when configuration changes. */
  public SearchCustomerFragment() {
    this(null);
  }

  private SearchCustomerFragment(@Nullable String initialQuery) {
    this._initialQuery = initialQuery;
  }

  @Override
  public View onCreateView(
      @NonNull LayoutInflater inflater,
      @Nullable ViewGroup container,
      @Nullable Bundle savedInstance) {
    Objects.requireNonNull(inflater);

    this._fragmentBinding = SearchableFragmentBinding.inflate(inflater, container, false);
    return this._fragmentBinding.getRoot();
  }

  @Override
  public void onViewCreated(@NonNull View view, @Nullable Bundle savedInstance) {
    Objects.requireNonNull(view);
    Objects.requireNonNull(this._fragmentBinding);

    this._adapter = new SearchCustomerAdapter(this);
    this._normalStatusBarColor = this.requireActivity().getWindow().getStatusBarColor();
    this._searchCustomerViewModel =
        new ViewModelProvider(this, new SearchCustomerViewModel.Factory(this.requireContext()))
            .get(SearchCustomerViewModel.class);
    this._viewModelHandler =
        new SearchCustomerViewModelHandler(this, this._searchCustomerViewModel);

    this.requireActivity()
        .getOnBackPressedDispatcher()
        .addCallback(this.getViewLifecycleOwner(), this._onBackPressed);
    this.requireActivity()
        .getWindow() // Match status bar color with toolbar.
        .setStatusBarColor(this.requireContext().getColor(R.color.surface));
    this._fragmentBinding.toolbar.setNavigationOnClickListener(
        v -> this._onBackPressed.handleOnBackPressed());
    this._fragmentBinding.seachView.setQueryHint(this.getString(R.string.text_search_customers));
    this._fragmentBinding.seachView.setOnQueryTextListener(this);
    this._fragmentBinding.seachView.requestFocus();
    this._fragmentBinding.noResultsImage.image.setImageResource(R.drawable.image_noresultsfound);
    this._fragmentBinding.noResultsImage.title.setText(R.string.text_no_results_found);
    this._fragmentBinding.noResultsImage.description.setText(
        this.getString(R.string.text_cant_find_any_matching_customers));
    this._fragmentBinding.recyclerView.setLayoutManager(
        new LinearLayoutManager(this.requireContext()));
    this._fragmentBinding.recyclerView.setAdapter(this._adapter);
    this._fragmentBinding.recyclerView.setItemViewCacheSize(0);

    if (this._initialQuery != null) {
      this._fragmentBinding.seachView.setQuery(this._initialQuery, true);
    } else {
      Compats.showKeyboard(this.requireContext(), this._fragmentBinding.seachView);
    }
  }

  @Override
  public boolean onQueryTextSubmit(@NonNull String query) {
    return false;
  }

  @Override
  public boolean onQueryTextChange(@NonNull String newText) {
    Objects.requireNonNull(this._searchCustomerViewModel);

    this._searchCustomerViewModel.onSearch(newText);
    return true;
  }

  @NonNull
  public SearchableFragmentBinding fragmentBinding() {
    return Objects.requireNonNull(this._fragmentBinding);
  }

  @NonNull
  public SearchCustomerAdapter adapter() {
    return Objects.requireNonNull(this._adapter);
  }

  @NonNull
  public SearchCustomerViewModel searchCustomerViewModel() {
    return Objects.requireNonNull(this._searchCustomerViewModel);
  }

  public void finish() {
    Objects.requireNonNull(this._fragmentBinding);

    if (this.requireActivity() instanceof BackStack navigation
        && navigation.currentTabStackTag() != null) {
      Compats.hideKeyboard(this.requireContext(), this._fragmentBinding.seachView);
      this.requireActivity().getWindow().setStatusBarColor(this._normalStatusBarColor);
      navigation.popFragmentStack(navigation.currentTabStackTag());
    }
  }

  public static class Factory extends FragmentFactory {
    @Nullable private final String _initialQuery;

    public Factory(@Nullable String initialQuery) {
      this._initialQuery = initialQuery;
    }

    @Override
    @NonNull
    public Fragment instantiate(@NonNull ClassLoader classLoader, @NonNull String className) {
      Objects.requireNonNull(classLoader);
      Objects.requireNonNull(className);

      return (className.equals(SearchCustomerFragment.class.getName()))
<<<<<<< HEAD
          ? new SearchCustomerFragment()
=======
          ? new SearchCustomerFragment(this._initialQuery)
>>>>>>> 1ad5540d
          : super.instantiate(classLoader, className);
    }
  }

  private class OnBackPressedHandler extends OnBackPressedCallback {
    public OnBackPressedHandler() {
      super(true);
    }

    @Override
    public void handleOnBackPressed() {
      SearchCustomerFragment.this.searchCustomerViewModel().onCustomerSelected(null);
    }
  }
}<|MERGE_RESOLUTION|>--- conflicted
+++ resolved
@@ -182,11 +182,7 @@
       Objects.requireNonNull(className);
 
       return (className.equals(SearchCustomerFragment.class.getName()))
-<<<<<<< HEAD
-          ? new SearchCustomerFragment()
-=======
           ? new SearchCustomerFragment(this._initialQuery)
->>>>>>> 1ad5540d
           : super.instantiate(classLoader, className);
     }
   }
