/**
 * Copyright (c) 2024 Robi
 *
 * Ledger is free software: you can redistribute it and/or modify
 * it under the terms of the GNU General Public License as published by
 * the Free Software Foundation, either version 3 of the License, or
 * (at your option) any later version.
 *
 * Ledger is distributed in the hope that it will be useful,
 * but WITHOUT ANY WARRANTY; without even the implied warranty of
 * MERCHANTABILITY or FITNESS FOR A PARTICULAR PURPOSE. See the
 * GNU General Public License for more details.
 *
 * You should have received a copy of the GNU General Public License
 * along with Ledger. If not, see <https://www.gnu.org/licenses/>.
 */

package com.robifr.ledger.ui.main.queue;

import android.content.Context;
import android.content.res.ColorStateList;
import android.view.LayoutInflater;
import android.view.View;
import android.widget.TableRow;
import androidx.annotation.NonNull;
import androidx.annotation.Nullable;
import androidx.constraintlayout.widget.ConstraintLayout;
import com.google.android.material.shape.ShapeAppearanceModel;
import com.robifr.ledger.R;
import com.robifr.ledger.data.model.CustomerModel;
import com.robifr.ledger.data.model.ProductOrderModel;
import com.robifr.ledger.data.model.QueueModel;
import com.robifr.ledger.databinding.QueueCardWideExpandedBinding;
import com.robifr.ledger.databinding.QueueCardWideExpandedOrderDataBinding;
import com.robifr.ledger.util.CurrencyFormat;
import java.math.BigDecimal;
import java.time.ZoneId;
import java.time.ZonedDateTime;
import java.time.format.DateTimeFormatter;
import java.util.List;
import java.util.Objects;

public class QueueCardExpandedComponent {
  @NonNull private final Context _context;
  @NonNull private final QueueCardWideExpandedBinding _binding;

  public QueueCardExpandedComponent(
<<<<<<< HEAD
      @NonNull Context context, @NonNull QueueCardWideExpandedBinding binding) {
    Objects.requireNonNull(context);

    this._context = context.getApplicationContext();
=======
      @NonNull Context context, @NonNull QueueCardExpandedBinding binding) {
    this._context = Objects.requireNonNull(context);
>>>>>>> de2d5e1c
    this._binding = Objects.requireNonNull(binding);

    this._binding.customerImage.shapeableImage.setShapeAppearanceModel(
        ShapeAppearanceModel.builder(
                this._context,
                com.google.android.material.R.style.Widget_MaterialComponents_ShapeableImageView,
                R.style.Shape_Round)
            .build());
  }

  public void setQueue(@NonNull QueueModel queue) {
    Objects.requireNonNull(queue);

    this._setId(queue.id());
    this._setDate(queue.date().atZone(ZoneId.systemDefault()));
    this._setStatus(queue.status());
    this._setPaymentMethod(queue.paymentMethod());
    this._setTotalDiscount(queue.totalDiscount());
    this._setGrandTotalPrice(queue.grandTotalPrice());
    this._setCustomer(queue.customer());
    this._setProductOrders(queue.productOrders());
  }

  public void reset() {
    this._binding.uniqueId.setText(null);
    this._binding.date.setText(null);
    this._binding.paymentMethod.setText(null);

    this._binding.statusChip.setText(null);
    this._binding.statusChip.setTextColor(0);
    this._binding.statusChip.setChipBackgroundColor(null);
    this._binding.coloredSideline.setBackgroundColor(0);

    this._binding.productOrderTotalRow.totalDiscount.setText(null);
    this._binding.productOrderTotalRow.grandTotalPrice.setText(null);
    this._binding.productOrderTotalRow.customerBalanceTitle.setText(null);
    this._binding.productOrderTotalRow.customerBalance.setText(null);
    this._binding.productOrderTotalRow.customerDebtTitle.setText(null);
    this._binding.productOrderTotalRow.customerDebt.setText(null);
    this._binding.productOrderTotalRow.customerDebt.setTextColor(0);
    // Remove all data rows type in table except for both
    // title — index 0 — and total — last index — row type.
    this._binding.productOrderTable.removeViews(
        1, this._binding.productOrderTable.getChildCount() - 2);

    this._binding.customerImage.text.setText(null);
    this._binding.customerName.setText(null);
  }

  private void _setId(@Nullable Long id) {
    final boolean isIdExists = id != null;
    final String queueId =
        isIdExists ? id.toString() : this._context.getString(R.string.symbol_notavailable);

    this._binding.uniqueId.setText(queueId);
    this._binding.uniqueId.setEnabled(isIdExists);
  }

  private void _setDate(@NonNull ZonedDateTime date) {
    Objects.requireNonNull(date);

    this._binding.date.setText(date.format(DateTimeFormatter.ofPattern("d MMMM yyyy")));
  }

  private void _setStatus(@NonNull QueueModel.Status status) {
    Objects.requireNonNull(status);

    final int statusBackground = this._context.getColor(status.resourceBackgroundColor());

    this._binding.statusChip.setText(this._context.getString(status.resourceString()));
    this._binding.statusChip.setTextColor(this._context.getColor(status.resourceTextColor()));
    this._binding.statusChip.setChipBackgroundColor(ColorStateList.valueOf(statusBackground));
    this._binding.coloredSideline.setBackgroundColor(statusBackground);
  }

  private void _setPaymentMethod(@NonNull QueueModel.PaymentMethod paymentMethod) {
    Objects.requireNonNull(paymentMethod);

    this._binding.paymentMethod.setText(this._context.getString(paymentMethod.resourceString()));
  }

  private void _setTotalDiscount(@NonNull BigDecimal totalDiscount) {
    Objects.requireNonNull(totalDiscount);

    this._binding.productOrderTotalRow.totalDiscount.setText(
        CurrencyFormat.format(totalDiscount, "id", "ID"));
  }

  private void _setGrandTotalPrice(@NonNull BigDecimal grandTotalPrice) {
    Objects.requireNonNull(grandTotalPrice);

    this._binding.productOrderTotalRow.grandTotalPrice.setText(
        CurrencyFormat.format(grandTotalPrice, "id", "ID"));
  }

  private void _setCustomer(@Nullable CustomerModel customer) {
    if (customer == null) {
      this._binding.customerImage.text.setText(null);
      this._binding.customerName.setText(this._context.getString(R.string.symbol_notavailable));
      this._binding.customerName.setEnabled(false);
      this._binding.productOrderTotalRow.customerBalanceTitle.setVisibility(View.GONE);
      this._binding.productOrderTotalRow.customerBalance.setVisibility(View.GONE);
      this._binding.productOrderTotalRow.customerDebtTitle.setVisibility(View.GONE);
      this._binding.productOrderTotalRow.customerDebt.setVisibility(View.GONE);
      return;
    }

    final String croppedName =
        customer.name().length() > 12 ? customer.name().substring(0, 12) : customer.name();
    final int debtTextColor =
        customer.debt().compareTo(BigDecimal.ZERO) < 0
            // Negative debt will be shown red.
            ? this._context.getColor(R.color.red)
            : this._context.getColor(R.color.text_enabled);

    this._binding.customerImage.text.setText(
        customer.name().trim().substring(0, Math.min(1, customer.name().trim().length())));
    this._binding.customerName.setText(customer.name());
    this._binding.customerName.setEnabled(true);

    // Displaying customer data on the product orders table, total typed row.
    this._binding.productOrderTotalRow.customerBalanceTitle.setText(
        this._context.getString(R.string.productordercard_customerbalance_title, croppedName));
    this._binding.productOrderTotalRow.customerBalanceTitle.setVisibility(View.VISIBLE);
    this._binding.productOrderTotalRow.customerBalance.setText(
        CurrencyFormat.format(BigDecimal.valueOf(customer.balance()), "id", "ID"));
    this._binding.productOrderTotalRow.customerBalance.setVisibility(View.VISIBLE);
    this._binding.productOrderTotalRow.customerDebtTitle.setText(
        this._context.getString(R.string.productordercard_customerdebt_title, croppedName));
    this._binding.productOrderTotalRow.customerDebtTitle.setVisibility(View.VISIBLE);
    this._binding.productOrderTotalRow.customerDebt.setText(
        CurrencyFormat.format(customer.debt(), "id", "ID"));
    this._binding.productOrderTotalRow.customerDebt.setTextColor(debtTextColor);
    this._binding.productOrderTotalRow.customerDebt.setVisibility(View.VISIBLE);
  }

  private void _setProductOrders(@NonNull List<ProductOrderModel> productOrders) {
    Objects.requireNonNull(productOrders);

    // Obtain both title and total typed row before clearing all the rows.
    final TableRow titleRow =
        this._binding.productOrderTable.findViewById(R.id.productOrderHeaderRow);
    final ConstraintLayout totalRow =
        this._binding.productOrderTable.findViewById(R.id.productOrderTotalRow);

    // Clear everything to ensure proper clean-up.
    this._binding.productOrderTable.removeAllViews();

    for (ProductOrderModel productOrder : productOrders) {
      final QueueCardWideExpandedOrderDataBinding dataRowBinding =
          QueueCardWideExpandedOrderDataBinding.inflate(LayoutInflater.from(this._context));
      final boolean isProductNameExists = productOrder.productName() != null;
      final boolean isProductPriceExists = productOrder.productPrice() != null;
      final boolean isProductExists = isProductNameExists && isProductPriceExists;

      final String productName =
          isProductNameExists
              ? productOrder.productName()
              : this._context.getString(R.string.symbol_notavailable);
      final String productPrice =
          isProductPriceExists
              ? CurrencyFormat.format(BigDecimal.valueOf(productOrder.productPrice()), "id", "ID")
              : this._context.getString(R.string.symbol_notavailable);
      final String quantity =
          CurrencyFormat.format(BigDecimal.valueOf(productOrder.quantity()), "id", "ID", "");
      final String totalPrice = CurrencyFormat.format(productOrder.totalPrice(), "id", "ID");

      dataRowBinding.productName.setText(productName);
      dataRowBinding.productName.setEnabled(isProductExists);
      dataRowBinding.productPrice.setText(productPrice);
      dataRowBinding.productPrice.setEnabled(isProductExists);
      dataRowBinding.quantity.setText(quantity);
      dataRowBinding.totalPrice.setText(totalPrice);
      this._binding.productOrderTable.addView(dataRowBinding.getRoot());
    }

    // Add them back.
    this._binding.productOrderTable.addView(titleRow, 0);
    this._binding.productOrderTable.addView(totalRow);
  }
}<|MERGE_RESOLUTION|>--- conflicted
+++ resolved
@@ -45,15 +45,10 @@
   @NonNull private final QueueCardWideExpandedBinding _binding;
 
   public QueueCardExpandedComponent(
-<<<<<<< HEAD
       @NonNull Context context, @NonNull QueueCardWideExpandedBinding binding) {
     Objects.requireNonNull(context);
 
     this._context = context.getApplicationContext();
-=======
-      @NonNull Context context, @NonNull QueueCardExpandedBinding binding) {
-    this._context = Objects.requireNonNull(context);
->>>>>>> de2d5e1c
     this._binding = Objects.requireNonNull(binding);
 
     this._binding.customerImage.shapeableImage.setShapeAppearanceModel(
