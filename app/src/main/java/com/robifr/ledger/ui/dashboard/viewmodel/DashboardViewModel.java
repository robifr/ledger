--- conflicted
+++ resolved
@@ -210,21 +210,13 @@
     return result;
   }
 
-<<<<<<< HEAD
-  @NonNull
-  LiveData<List<CustomerBalanceInfo>> _customersWithBalance() {
-    return this._customersWithBalance;
-  }
-
-  @NonNull
-  LiveData<List<CustomerDebtInfo>> _customersWithDebt() {
-=======
+  @NonNull
   SafeLiveData<List<CustomerBalanceInfo>> _customersWithBalance() {
     return this._customersWithBalance;
   }
 
+  @NonNull
   SafeLiveData<List<CustomerDebtInfo>> _customersWithDebt() {
->>>>>>> f3198039
     return this._customersWithDebt;
   }
 
