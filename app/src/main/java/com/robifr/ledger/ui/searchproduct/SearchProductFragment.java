/**
 * Copyright (c) 2024 Robi
 *
 * Ledger is free software: you can redistribute it and/or modify
 * it under the terms of the GNU General Public License as published by
 * the Free Software Foundation, either version 3 of the License, or
 * (at your option) any later version.
 *
 * Ledger is distributed in the hope that it will be useful,
 * but WITHOUT ANY WARRANTY; without even the implied warranty of
 * MERCHANTABILITY or FITNESS FOR A PARTICULAR PURPOSE. See the
 * GNU General Public License for more details.
 *
 * You should have received a copy of the GNU General Public License
 * along with Ledger. If not, see <https://www.gnu.org/licenses/>.
 */

package com.robifr.ledger.ui.searchproduct;

import android.os.Bundle;
import android.view.LayoutInflater;
import android.view.View;
import android.view.ViewGroup;
import androidx.activity.OnBackPressedCallback;
import androidx.annotation.ColorInt;
import androidx.annotation.NonNull;
import androidx.annotation.Nullable;
import androidx.appcompat.widget.SearchView;
import androidx.fragment.app.Fragment;
import androidx.fragment.app.FragmentFactory;
import androidx.lifecycle.ViewModelProvider;
import androidx.recyclerview.widget.LinearLayoutManager;
import com.robifr.ledger.R;
import com.robifr.ledger.databinding.SearchableFragmentBinding;
import com.robifr.ledger.ui.BackStack;
import com.robifr.ledger.ui.FragmentResultKey;
import com.robifr.ledger.ui.searchproduct.recycler.SearchProductAdapter;
import com.robifr.ledger.ui.searchproduct.viewmodel.SearchProductViewModel;
import com.robifr.ledger.util.Compats;
import java.util.Objects;

public class SearchProductFragment extends Fragment implements SearchView.OnQueryTextListener {
  public enum Request implements FragmentResultKey {
    SELECT_PRODUCT;

    @Override
    @NonNull
    public String key() {
      return FragmentResultKey.generateKey(this);
    }
  }

  public enum Result implements FragmentResultKey {
    SELECTED_PRODUCT_ID;

    @Override
    @NonNull
    public String key() {
      return FragmentResultKey.generateKey(this);
    }
  }

  @NonNull private final OnBackPressedHandler _onBackPressed = new OnBackPressedHandler();
  @Nullable private final String _initialQuery;
  @Nullable private SearchableFragmentBinding _fragmentBinding;
  @Nullable private SearchProductAdapter _adapter;
  @ColorInt private int _normalStatusBarColor;

  @Nullable private SearchProductViewModel _searchProductViewModel;
  @Nullable private SearchProductViewModelHandler _viewModelHandler;

  /** Default constructor when configuration changes. */
  public SearchProductFragment() {
    this(null);
  }

  private SearchProductFragment(@Nullable String initialQuery) {
    this._initialQuery = initialQuery;
  }

  @Override
  public View onCreateView(
      @NonNull LayoutInflater inflater,
      @Nullable ViewGroup container,
      @Nullable Bundle savedInstance) {
    Objects.requireNonNull(inflater);

    this._fragmentBinding = SearchableFragmentBinding.inflate(inflater, container, false);
    return this._fragmentBinding.getRoot();
  }

  @Override
  public void onViewCreated(@NonNull View view, @Nullable Bundle savedInstance) {
    Objects.requireNonNull(view);
    Objects.requireNonNull(this._fragmentBinding);

    this._adapter = new SearchProductAdapter(this);
    this._normalStatusBarColor = this.requireActivity().getWindow().getStatusBarColor();
    this._searchProductViewModel =
        new ViewModelProvider(this, new SearchProductViewModel.Factory(this.requireContext()))
            .get(SearchProductViewModel.class);
    this._viewModelHandler = new SearchProductViewModelHandler(this, this._searchProductViewModel);

    this.requireActivity()
        .getOnBackPressedDispatcher()
        .addCallback(this.getViewLifecycleOwner(), this._onBackPressed);
    this.requireActivity()
        .getWindow() // Match status bar color with toolbar.
        .setStatusBarColor(this.requireContext().getColor(R.color.surface));
    this._fragmentBinding.toolbar.setNavigationOnClickListener(
        v -> this._onBackPressed.handleOnBackPressed());
    this._fragmentBinding.seachView.setQueryHint(this.getString(R.string.text_search_products));
    this._fragmentBinding.seachView.setOnQueryTextListener(this);
    this._fragmentBinding.seachView.requestFocus();
    this._fragmentBinding.noResultsImage.image.setImageResource(R.drawable.image_noresultsfound);
    this._fragmentBinding.noResultsImage.title.setText(R.string.text_no_results_found);
    this._fragmentBinding.noResultsImage.description.setText(
        this.getString(R.string.text_cant_find_any_matching_products));
    this._fragmentBinding.recyclerView.setLayoutManager(
        new LinearLayoutManager(this.requireContext()));
    this._fragmentBinding.recyclerView.setAdapter(this._adapter);
    this._fragmentBinding.recyclerView.setItemViewCacheSize(0);

    if (this._initialQuery != null) {
      this._fragmentBinding.seachView.setQuery(this._initialQuery, true);
    } else {
      Compats.showKeyboard(this.requireContext(), this._fragmentBinding.seachView);
    }
  }

  @Override
  public boolean onQueryTextSubmit(@NonNull String query) {
    return false;
  }

  @Override
  public boolean onQueryTextChange(@NonNull String newText) {
    Objects.requireNonNull(this._searchProductViewModel);

    this._searchProductViewModel.onSearch(newText);
    return true;
  }

  @NonNull
  public SearchableFragmentBinding fragmentBinding() {
    return Objects.requireNonNull(this._fragmentBinding);
  }

  @NonNull
  public SearchProductAdapter adapter() {
    return Objects.requireNonNull(this._adapter);
  }

  @NonNull
  public SearchProductViewModel searchProductViewModel() {
    return Objects.requireNonNull(this._searchProductViewModel);
  }

  public void finish() {
    Objects.requireNonNull(this._fragmentBinding);

    if (this.requireActivity() instanceof BackStack navigation
        && navigation.currentTabStackTag() != null) {
      Compats.hideKeyboard(this.requireContext(), this._fragmentBinding.seachView);
      this.requireActivity().getWindow().setStatusBarColor(this._normalStatusBarColor);
      navigation.popFragmentStack(navigation.currentTabStackTag());
    }
  }

  public static class Factory extends FragmentFactory {
    @Nullable private final String _initialQuery;

    public Factory(@Nullable String initialQuery) {
      this._initialQuery = initialQuery;
    }

    @Override
    @NonNull
    public Fragment instantiate(@NonNull ClassLoader classLoader, @NonNull String className) {
      Objects.requireNonNull(classLoader);
      Objects.requireNonNull(className);

      return (className.equals(SearchProductFragment.class.getName()))
<<<<<<< HEAD
          ? new SearchProductFragment()
=======
          ? new SearchProductFragment(this._initialQuery)
>>>>>>> 1ad5540d
          : super.instantiate(classLoader, className);
    }
  }

  private class OnBackPressedHandler extends OnBackPressedCallback {
    public OnBackPressedHandler() {
      super(true);
    }

    @Override
    public void handleOnBackPressed() {
      SearchProductFragment.this.searchProductViewModel().onProductSelected(null);
    }
  }
}<|MERGE_RESOLUTION|>--- conflicted
+++ resolved
@@ -181,11 +181,7 @@
       Objects.requireNonNull(className);
 
       return (className.equals(SearchProductFragment.class.getName()))
-<<<<<<< HEAD
-          ? new SearchProductFragment()
-=======
           ? new SearchProductFragment(this._initialQuery)
->>>>>>> 1ad5540d
           : super.instantiate(classLoader, className);
     }
   }
