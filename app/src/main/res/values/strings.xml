--- conflicted
+++ resolved
@@ -62,6 +62,10 @@
   <!-- Symbol. -->
   <string name="symbol_notAvailable">n/a</string>
   <string name="symbol_mDash" translatable="false">—</string>
+  <string name="symbol_thousand">K</string>
+  <string name="symbol_million">M</string>
+  <string name="symbol_billion">B</string>
+  <string name="symbol_trillion">T</string>
 
   <!-- Main activity. -->
   <!-- Permission. -->
@@ -371,7 +375,6 @@
     <item quantity="other">@string/_customer_deleted_n_customer_other</item>
   </plurals>
 
-<<<<<<< HEAD
   <!-- Search product fragment. -->
   <string name="searchProduct">Search products</string>
   <plurals name="searchProduct_found_x_product">
@@ -386,12 +389,4 @@
     <item quantity="one">@string/_product_deleted_n_product_one</item>
     <item quantity="other">@string/_product_deleted_n_product_other</item>
   </plurals>
-=======
-  <string name="symbol_billion">B</string>
-  <string name="symbol_mdash">—</string>
-  <string name="symbol_million">M</string>
-  <string name="symbol_notavailable">n/a</string>
-  <string name="symbol_thousand">K</string>
-  <string name="symbol_trillion">T</string>
->>>>>>> 61af1ca3
 </resources>